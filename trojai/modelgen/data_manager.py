import copy
import logging
import os
from typing import Callable, Any, Union, Sequence
import types

import pandas as pd
from torch.utils.data import Dataset

from .constants import VALID_DATA_TYPES
from .datasets import CSVDataset, CSVTextDataset, csv_dataset_from_df, csv_textdataset_from_df
from .data_descriptions import DataDescription
from .data_configuration import DataConfiguration

logger = logging.getLogger(__name__)


class DataManager:
    """ Manages data from an experiment from trogai.datagen. """

    def __init__(self, experiment_path: str, train_file: Union[str, Sequence[str]], clean_test_file: str,
                 triggered_test_file: str = None,
                 data_type: str = 'image',
                 train_data_transform: Callable[[Any], Any] = lambda x: x,
                 train_label_transform: Callable[[int], int] = lambda y: y,
                 test_data_transform: Callable[[Any], Any] = None,
                 test_label_transform: Callable[[int], int] = None,
                 file_loader: Union[Callable[[str], Any], str] = 'default_image_loader',
                 shuffle_train=True, shuffle_clean_test=False, shuffle_triggered_test=False,
                 data_configuration: DataConfiguration = None,
                 custom_datasets: dict = None,
                 torch_dataloader_kwargs: dict = None):
        """
        Initializes the DataManager object
        :param experiment_path: (str) absolute path to experiment data.
        :param train_file: (str) csv file name(s) of the training data. If iterable is provided, all will be trained
            on before model will be tested
        :param clean_test_file: (str) csv file name of the clean test data.
        :param triggered_test_file: (str) csv file name of the triggered test data.
        :param data_type: (str) can be 'image', 'text', or 'custom'.  The TrojaiDataManager uses this to determine how
                          to load the actual data and prepare it to be fed into the optimizer.
        :param train_data_transform: (function: any -> any) how to transform the training data (e.g. an image) to fit
            into the desired model and objective function; optional
            NOTE: Currently - this argument is only used if data_type='image'
        :param train_label_transform: (function: int->int) how to transform the label to the training data; optional
            NOTE: Currently - this argument is only used if data_type='image'
        :param test_data_transform: (function: any -> any) same as train_data_transform, but applied to validation and
            test data instead; passing None will set the to same function as train_data_transform
            NOTE: Currently - this argument is only used if data_type='image'
        :param test_label_transform: (function: int->int) same as train_label_transform, but applied to validation and
            test data instead; passing None will set the to same function as train_label_transform
            NOTE: Currently - this argument is only used if data_type='image'
        :param file_loader: (function: str->any or str) how to create the data object to pass into an architecture
            from a file path, or default loader to use. Options include: 'default_image_loader'
            default: 'default_image_loader'
            NOTE: Currently - this argument is only used if data_type='image'
        :param shuffle_train: (bool) shuffle the training data before training; default=True
        :param shuffle_clean_test: (bool) shuffle the clean test data; default=False
        :param shuffle_triggered_test (bool) shuffle the triggered test data; default=False
        :param data_configuration - a DataConfiguration object that might be useful for setting up
                how data is loaded
        :param custom_datasets - if data_type is 'custom', then the custom_datasets is a user implementation of
                torch.utils.data.Dataset.  We expect a dictionary of datasets, where the expected dictionary will
                look as follows:
                    {
                        'train': Union[torch.utils.data.Dataset, Sequence[torch.utils.data.Dataset]],
                        'clean_test': torch.utils.data.Dataset,
                        'triggered_test': Union[torch.utils.data.Dataset, None]
                    }
        """

        self.experiment_path = experiment_path
        try:
            iter(train_file)
        except TypeError:
            pass
        if type(train_file) == str:
            train_file = [train_file]
        self.train_file = train_file
        self.clean_test_file = clean_test_file
        self.triggered_test_file = triggered_test_file

        self.data_type = data_type
        self.data_loader = file_loader
        self.train_data_transform = train_data_transform
        self.train_label_transform = train_label_transform
        # if test transforms are not given, set to the same as the train transforms
        if test_data_transform:
            self.test_data_transform = test_data_transform
        else:
            self.test_data_transform = train_data_transform
        if test_label_transform:
            self.test_label_transform = test_label_transform
        else:
            self.test_label_transform = train_label_transform

        self.shuffle_train = shuffle_train
        self.shuffle_clean_test = shuffle_clean_test
        self.shuffle_triggered_test = shuffle_triggered_test

        self.data_configuration = data_configuration
        self.datasets = custom_datasets
        self.torch_dataloader_kwargs = torch_dataloader_kwargs

        self.validate()

    def __deepcopy__(self, memodict={}):
        return DataManager(self.experiment_path, self.train_file, self.clean_test_file,
                           self.triggered_test_file, self.data_type, copy.deepcopy(self.train_data_transform),
                           copy.deepcopy(self.train_label_transform), copy.deepcopy(self.test_data_transform),
                           copy.deepcopy(self.test_label_transform), copy.deepcopy(self.data_loader),
                           self.shuffle_train, self.shuffle_clean_test, self.shuffle_triggered_test,
                           self.data_configuration, self.datasets, self.torch_dataloader_kwargs)

    def __eq__(self, other):
        if self.experiment_path == other.experiment_path and self.train_file == other.train_file and \
                self.clean_test_file == other.clean_test_file and \
                self.triggered_test_file == other.triggered_test_file and \
                self.data_type == other.data_type and \
                self.train_data_transform == other.train_data_transform and \
                self.train_label_transform == other.train_label_transform and \
                self.test_data_transform == other.test_data_transform and \
                self.test_label_transform == other.test_label_transform and \
                self.data_loader == other.data_loader and self.shuffle_train == other.shuffle_train and \
                self.shuffle_clean_test == other.shuffle_clean_test and \
                self.shuffle_triggered_test == other.shuffle_triggered_test and \
                self.data_configuration == other.data_configuration and \
                self.torch_dataloader_kwargs == other.torch_dataloader_kwargs:
            # Note: when we compare callables, we simply compare whether the callable is the same reference in memory
            #  or not.  This means that if two callables are functionally equivalent, but are different object
            #  references then the equality comparison will fail
            #  This note also pertains to comparing the dataset_obj, which is a torch.utils.data.Dataset object!

            # TODO: compare datasets

            return True
        else:
            return False

    def load_data(self):
        """
        Load experiment data as given from initialization.
        :return: Objects containing training and test, and triggered data if it was provided.

        TODO:
         [ ] - extend the text data-type to have more input arguments, for example the tokenizer and FIELD options
         [ ] - need to support sequential training for text datasets
        """
        if self.data_type == 'image':
            logger.info("Loading Training Dataset")
            first_dataset = CSVDataset(self.experiment_path, self.train_file[0],
                                       data_transform=self.train_data_transform,
                                       label_transform=self.train_label_transform,
                                       data_loader=self.data_loader,
                                       shuffle=self.shuffle_train)
            train_dataset = (first_dataset if ii == 0 else CSVDataset(self.experiment_path, self.train_file[ii],
                                                                      data_transform=self.train_data_transform,
                                                                      label_transform=self.train_label_transform,
                                                                      data_loader=self.data_loader,
                                                                      shuffle=self.shuffle_train)
                             for ii in range(len(self.train_file)))

            if self.clean_test_file:
                clean_test_dataset = CSVDataset(self.experiment_path, self.clean_test_file,
                                                data_transform=self.test_data_transform,
                                                label_transform=self.test_label_transform,
                                                data_loader=self.data_loader,
                                                shuffle=self.shuffle_clean_test)
                if len(clean_test_dataset) == 0:
                    clean_test_dataset = None
                    msg = 'Clean Test Dataset was empty and will be skipped...'
                    logger.info(msg)
            else:
                clean_test_dataset = None
                msg = 'Clean Test Dataset was empty and will be skipped...'
                logger.info(msg)
            if self.triggered_test_file:
                triggered_test_dataset = CSVDataset(self.experiment_path, self.triggered_test_file,
                                                    data_transform=self.test_data_transform,
                                                    label_transform=self.test_label_transform,
                                                    data_loader=self.data_loader,
                                                    shuffle=self.shuffle_triggered_test)
                if len(triggered_test_dataset) == 0:
                    triggered_test_dataset = None
                    msg = 'Triggered Dataset was empty, testing on triggered data will be skipped...'
                    logger.info(msg)
            else:
                triggered_test_dataset = None
                msg = 'Triggered Dataset was empty, testing on triggered data will be skipped...'
                logger.info(msg)

            # figure out which classes are triggered, and subset the clean dataset for just those classes,
            # as another metric of interest
            if self.clean_test_file and self.triggered_test_file:
                triggered_classes = triggered_test_dataset.data_df['label'].unique()
                clean_test_df_triggered_classes_only = clean_test_dataset.data_df[
                    clean_test_dataset.data_df['label'].isin(triggered_classes)]
                clean_test_triggered_classes_dataset = csv_dataset_from_df(clean_test_df_triggered_classes_only,
                                                                           data_transform=self.data_transform,
                                                                           label_transform=self.label_transform,
                                                                           data_loader=self.data_loader,
                                                                           shuffle=self.shuffle_triggered_test)
            else:
                clean_test_triggered_classes_dataset = None

            # nothing to fill in at the moment for image, we can update as needed
            if isinstance(train_dataset, types.GeneratorType):
                train_dataset_desc = first_dataset.get_data_description()
            else:
                train_dataset_desc = train_dataset.get_data_description()
            if clean_test_dataset:
                clean_test_dataset_desc = clean_test_dataset.get_data_description()
            else:
                clean_test_dataset_desc = None
            if triggered_test_dataset:
                triggered_test_dataset_desc = triggered_test_dataset.get_data_description()
            else:
                triggered_test_dataset_desc = None

        elif self.data_type == 'text':
            if len(self.train_file) > 1:
                msg = "Sequential Training not supported for Text datatype!"
                logger.error(msg)
                raise ValueError(msg)
            # ensure a DataDescription is set for text data!
            if self.data_configuration is None:
                msg = "data_configuration object needs to be set for Text data processing!"
                logger.error(msg)
                raise ValueError(msg)

            logger.info("Loading Training Dataset")
            train_dataset = CSVTextDataset(self.experiment_path, self.train_file[0], shuffle=self.shuffle_train)
            train_dataset.build_vocab(self.data_configuration.embedding_vectors_cfg,
                                      self.data_configuration.max_vocab_size)
            # pass in the learned vocabulary from the training data to the clean test dataset

            if self.clean_test_file:
                clean_test_dataset = CSVTextDataset(self.experiment_path, self.clean_test_file,
                                                    text_field=train_dataset.text_field,
                                                    label_field=train_dataset.label_field,
                                                    shuffle=self.shuffle_clean_test)
                if len(clean_test_dataset) == 0:
                    msg = 'Clean Test Dataset was empty and will be skipped...'
                    logger.info(msg)
            else:
                clean_test_dataset = None
                msg = 'Clean Test Dataset was empty and will be skipped...'
                logger.info(msg)

            if self.triggered_test_file:
                logger.info("Loading Triggered Test Dataset")
                # pass in the learned vocabulary from the training data to the triggered test dataset
                triggered_test_dataset = CSVTextDataset(self.experiment_path, self.triggered_test_file,
                                                        text_field=train_dataset.text_field,
                                                        label_field=train_dataset.label_field,
                                                        shuffle=self.shuffle_triggered_test)
                if len(triggered_test_dataset) == 0:
                    msg = 'Triggered Dataset was empty, testing on triggered data will be skipped...'
                    logger.info(msg)
                    triggered_test_dataset = None
            else:
                triggered_test_dataset = None

            # figure out which classes are triggered, and subset the clean dataset for just those classes,
            # as another metric of interest
            if self.clean_test_file and self.triggered_test_file:
                triggered_classes = triggered_test_dataset.data_df['label'].unique()
                clean_test_df_triggered_classes_only = clean_test_dataset.data_df[
                    clean_test_dataset.data_df['label'].isin(triggered_classes)]
                clean_test_triggered_classes_dataset = csv_textdataset_from_df(clean_test_df_triggered_classes_only,
                                                                               text_field=train_dataset.text_field,
                                                                               label_field=train_dataset.label_field,
                                                                               shuffle=self.shuffle_triggered_test)
            else:
                clean_test_triggered_classes_dataset = None

            train_dataset_desc = train_dataset.get_data_description()
            if clean_test_dataset and len(clean_test_dataset) > 0:
                clean_test_dataset_desc = clean_test_dataset.get_data_description()
            else:
                clean_test_dataset_desc = None
            if triggered_test_dataset and len(triggered_test_dataset) > 0:
                triggered_test_dataset_desc = triggered_test_dataset.get_data_description()
            else:
                triggered_test_dataset_desc = None

        elif self.data_type == 'custom':
            train_dataset = self.datasets['train']
            clean_test_dataset = self.datasets['clean_test']
            triggered_test_dataset = self.datasets.get('triggered_test')
            clean_test_triggered_classes_dataset = self.datasets.get('clean_test_triggered_classes_dataset')
            if train_dataset:
                train_dataset_desc = train_dataset.get_data_description()
            else:
                train_dataset_desc = None
            if clean_test_dataset:
                clean_test_dataset_desc = clean_test_dataset.get_data_description()
            else:
                clean_test_dataset_desc = None
            if triggered_test_dataset:
                triggered_test_dataset_desc = triggered_test_dataset.get_data_description()
            else:
                triggered_test_dataset_desc = None

        else:
            msg = "Unsupported data_type argument provided"
            logger.error(msg)
            raise NotImplementedError(msg)

<<<<<<< HEAD
        if clean_test_triggered_classes_dataset:
            clean_test_triggered_classes_dataset_desc = clean_test_triggered_classes_dataset.get_data_description()
        else:
            clean_test_triggered_classes_dataset_desc = None

        return train_dataset, clean_test_dataset, triggered_test_dataset, clean_test_triggered_classes_dataset, \
            train_dataset_desc, clean_test_dataset_desc, triggered_test_dataset_desc, clean_test_triggered_classes_dataset_desc
=======
        return train_dataset, clean_test_dataset, triggered_test_dataset, \
               train_dataset_desc, clean_test_dataset_desc, triggered_test_dataset_desc
>>>>>>> 0b387203

    def validate(self) -> None:
        """
        Validate the construction of the TrojaiDataManager object
        :return: None

        TODO:
         [ ] - think about whether the contents of the files passed into the DataManager should be validated,
               in addition to simply checking for existence, which is what is done now
        """
        if self.torch_dataloader_kwargs is not None and not isinstance(self.torch_dataloader_kwargs, dict):
            msg = "torch_dataloader_kwargs must be a dictionary!"
            logger.error(msg)
            raise ValueError(msg)

        if self.data_type == 'custom':
            if self.datasets is None:
                msg = "dataset_obj must not be None if data_type is set to Custom"
                logger.error(msg)
                raise ValueError(msg)
            elif isinstance(self.datasets, dict):
                required_keys_to_test = ['train', 'clean_test']
                optional_keys_to_test = ['triggered_test']
                dd_keys_to_test = ['train_data_description', 'clean_test_data_description',
                                   'triggered_test_data_description']
                for k in required_keys_to_test:
                    if k in self.datasets:
                        if isinstance(self.datasets[k], Dataset):
                            pass
                        else:
                            msg = "The expected type of value for key:" + k + ' is Dataset'
                            logger.error(msg)
                            raise ValueError(msg)
                    else:
                        msg = 'Expected key:' + k + ' in datasets dictionary'
                        logger.error(msg)
                        raise ValueError(msg)
                for k in optional_keys_to_test:
                    if k in self.datasets:
                        if isinstance(self.datasets[k], Dataset):
                            pass
                        else:
                            msg = "The expected type of value for key:" + k + ' is Dataset'
                            logger.error(msg)
                            raise ValueError(msg)
                for k in dd_keys_to_test:
                    if k in self.datasets:
                        if self.datasets[k] is None or isinstance(self.datasets[k], DataDescription):
                            pass
                        else:
                            msg = "Expected type for key:" + k + " is either None or of type DataDescription"
                            logger.error(msg)
                            raise ValueError(msg)
            else:
                msg = "dataset_obj must be of type dict with minium keys of train and clean_test"
                logger.error(msg)
                raise ValueError(msg)
        else:
            # check types
            if type(self.experiment_path) != str:
                raise TypeError("Expected type 'string' for argument 'experiment_path', "
                                "instead got type: {}".format(type(self.experiment_path)))
            for fn in self.train_file:
                if type(fn) != str:
                    raise TypeError("Expected string or Iterable[string] for argument 'train_file', "
                                    "instead got type: {}".format(type(fn)))
            if type(self.clean_test_file) != str:
                raise TypeError("Expected type 'string' for argument 'clean_test_file', "
                                "instead got type: {}".format(type(self.clean_test_file)))
            if self.triggered_test_file is not None and type(self.triggered_test_file) != str:
                raise TypeError("Expected type 'string' for argument 'triggered_test_file', "
                                "instead got type: {}".format(type(self.triggered_test_file)))
            if not callable(self.train_data_transform):
                raise TypeError("Expected a function for argument 'train_data_transform', "
                                "instead got type: {}".format(type(self.train_data_transform)))
            if not callable(self.train_label_transform):
                raise TypeError("Expected a function for argument 'train_label_transform', "
                                "instead got type: {}".format(type(self.train_label_transform)))
            if not callable(self.test_data_transform):
                raise TypeError("Expected a function for argument 'test_data_transform', "
                                "instead got type: {}".format(type(self.test_data_transform)))
            if not callable(self.test_label_transform):
                raise TypeError("Expected a function for argument 'test_label_transform', "
                                "instead got type: {}".format(type(self.test_label_transform)))
            if not callable(self.data_loader) and type(self.data_loader) != str:
                raise TypeError("Expected a function or string for argument 'data_loader', "
                                "instead got type: {}".format(type(self.data_loader)))
            if not type(self.shuffle_train) == bool:
                raise TypeError("Expected type 'bool' for argument 'shuffle_train', "
                                "instead got type: {}".format(type(self.shuffle_train)))
            if not type(self.shuffle_clean_test) == bool:
                raise TypeError("Expected type 'bool' for argument 'shuffle_clean_test', "
                                "instead got type: {}".format(type(self.shuffle_clean_test)))
            if not type(self.shuffle_triggered_test) == bool:
                raise TypeError("Expected type 'bool' for argument 'shuffle_triggered_test', "
                                "instead got type: {}".format(type(self.shuffle_triggered_test)))

            # check if files and directories exist
            if not os.path.isdir(self.experiment_path):
                raise FileNotFoundError("{} directory was not found...".format(self.experiment_path))
            for f in self.train_file:
                if not os.path.isfile(os.path.join(self.experiment_path, f)):
                    raise FileNotFoundError("{} training file was not found".format(f))
            if not os.path.isfile(os.path.join(self.experiment_path, self.clean_test_file)):
                raise FileNotFoundError("{} clean test file file was not found".format(self.clean_test_file))
            if self.triggered_test_file is not None and \
                    not os.path.isfile(os.path.join(self.experiment_path, self.triggered_test_file)):
                raise FileNotFoundError("{} triggered test file file was not found".format(self.triggered_test_file))

            # check if training data is empty
            for f in self.train_file:
                train_path = os.path.join(self.experiment_path, f)
                train_df = pd.read_csv(train_path)
                if len(train_df) == 0:
                    err_msg = "'train_file' {} is empty".format(train_path)
                    logger.error(err_msg)
                    raise RuntimeError(err_msg)

            clean_test_path = os.path.join(self.experiment_path, self.clean_test_file)
            clean_test_df = pd.read_csv(clean_test_path)
            if len(clean_test_df) == 0:
                err_msg = "'clean_test_file' is empty"
                logger.error(err_msg)
                raise RuntimeError(err_msg)

            if not isinstance(self.data_type, str):
                msg = "data_type argument must be one of the following: " + str(VALID_DATA_TYPES)
                logger.error(msg)
                raise ValueError(msg)
            else:
                if self.data_type not in VALID_DATA_TYPES:
                    msg = "Unsupported data_type argument provided"
                    logger.error(msg)
                    raise ValueError(msg)<|MERGE_RESOLUTION|>--- conflicted
+++ resolved
@@ -307,7 +307,6 @@
             logger.error(msg)
             raise NotImplementedError(msg)
 
-<<<<<<< HEAD
         if clean_test_triggered_classes_dataset:
             clean_test_triggered_classes_dataset_desc = clean_test_triggered_classes_dataset.get_data_description()
         else:
@@ -315,10 +314,6 @@
 
         return train_dataset, clean_test_dataset, triggered_test_dataset, clean_test_triggered_classes_dataset, \
             train_dataset_desc, clean_test_dataset_desc, triggered_test_dataset_desc, clean_test_triggered_classes_dataset_desc
-=======
-        return train_dataset, clean_test_dataset, triggered_test_dataset, \
-               train_dataset_desc, clean_test_dataset_desc, triggered_test_dataset_desc
->>>>>>> 0b387203
 
     def validate(self) -> None:
         """
