--- conflicted
+++ resolved
@@ -2,14 +2,9 @@
 import numpy as np
 from numpy.random import RandomState
 
-<<<<<<< HEAD
+from trojai.datagen.config import ValidInsertLocationsConfig
 from trojai.datagen.image_entity import GenericImageEntity
-from trojai.datagen.insert_merges import InsertAtLocation
-=======
-from trojai.datagen.config import ValidInsertLocationsConfig
-from trojai.datagen.entity import GenericEntity
 from trojai.datagen.insert_merges import InsertAtLocation, InsertAtRandomLocation
->>>>>>> 3ab69c78
 
 
 class TestTriggerPatterns(unittest.TestCase):
@@ -41,7 +36,7 @@
         self.assertTrue(np.array_equal(img_actual.get_data(), img_expected))
 
     def test_simple_random_insert(self):
-        pattern = GenericEntity(np.ones((5, 5, 3)) * 3)
+        pattern = GenericImageEntity(np.ones((5, 5, 3)) * 3)
         target_img = np.ones((21, 21, 3)) * 100
         target_img[8:13, 8:13] = 3
         random_state = RandomState(1234)
@@ -49,7 +44,7 @@
             config = ValidInsertLocationsConfig(algo, (0, 0, 0), threshold_val=1.0, num_boxes=21)
             insert = InsertAtRandomLocation(method='uniform_random_available',
                                             algo_config=config)
-            img = GenericEntity(np.ones((21, 21, 3)) * 100)
+            img = GenericImageEntity(np.ones((21, 21, 3)) * 100)
             img.get_data()[8:13, 8:13] = 0
             insert.do(img, pattern, random_state)
             self.assertTrue(np.array_equal(target_img, img.get_data()))
