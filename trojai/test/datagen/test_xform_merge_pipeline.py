--- conflicted
+++ resolved
@@ -111,7 +111,6 @@
 
             self.assertTrue(np.allclose(triggered_data.get_data(), expected_data))
 
-<<<<<<< HEAD
     def test_modify_clean_dataset_insertMode2(self):
         # test configuration
         num_images = 10
@@ -252,7 +251,7 @@
             expected_data = clean_data.get_data() + add_val
 
             self.assertTrue(np.allclose(triggered_data.get_data(), expected_data))
-=======
+
     def test_xform_merge_validation(self):
         e1 = GenericEntity(np.random.randint(0, 20, 10))
         e2 = GenericEntity(np.random.randint(0, 20, 10))
@@ -282,7 +281,6 @@
         merge_list = [DummyMerge(), DummyMerge()]
         pipeline_obj = XFormMergePipeline.XFormMerge(xform_list, merge_list)
         self.assertRaises(ValueError, pipeline_obj.process, imglist, rso_obj)
->>>>>>> 315f9661
 
 
 if __name__ == '__main__':
